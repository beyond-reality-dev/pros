--- conflicted
+++ resolved
@@ -30,11 +30,7 @@
                                                     const std::int32_t v_min, const std::int32_t v_max,
                                                     const std::int32_t v_mean, const float range,
                                                     const std::int32_t type) {
-<<<<<<< HEAD
-	Vision::push_vision_configuration();
-=======
 	push_vision_configuration();
->>>>>>> 31c72c93
 	return c::vision_signature_from_utility(id, u_min, u_max, u_mean, v_min, v_max, v_mean, range, type);
 }
 
