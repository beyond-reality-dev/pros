/**
 * \file devices/vdml_adi.cpp
 *
 * Contains functions for interacting with the V5 ADI.
 *
 * Copyright (c) 2017-2022, Purdue University ACM SIGBots.
 *
 * This Source Code Form is subject to the terms of the Mozilla Public
 * License, v. 2.0. If a copy of the MPL was not distributed with this
 * file, You can obtain one at http://mozilla.org/MPL/2.0/.
 */

#include "kapi.h"
#include "pros/adi.hpp"
#include "vdml/port.h"

#define MAX_LED 64

namespace pros {
namespace adi {
using namespace pros::c;

Port::Port(std::uint8_t adi_port, adi_port_config_e_t type)
    : _smart_port(INTERNAL_ADI_PORT), _adi_port(adi_port) {
	ext_adi_port_set_config(_smart_port, _adi_port, type);
}

Port::Port(ext_adi_port_pair_t port_pair, adi_port_config_e_t type)
    : _smart_port(port_pair.first), _adi_port(port_pair.second) {
	ext_adi_port_set_config(_smart_port, _adi_port, type);
}

std::int32_t Port::set_config(adi_port_config_e_t type) const {
	return ext_adi_port_set_config(_smart_port, _adi_port, type);
}

std::int32_t Port::get_config() const {
	return ext_adi_port_get_config(_smart_port, _adi_port);
}

std::int32_t Port::set_value(std::int32_t value) const {
	return ext_adi_port_set_value(_smart_port, _adi_port, value);
}

std::int32_t Port::get_value() const {
	return ext_adi_port_get_value(_smart_port, _adi_port);
}

AnalogIn::AnalogIn(std::uint8_t adi_port) : Port(adi_port, E_ADI_ANALOG_IN) {}
AnalogIn::AnalogIn(ext_adi_port_pair_t port_pair) : Port(port_pair, E_ADI_ANALOG_IN) {}

std::int32_t AnalogIn::calibrate() const {
	return ext_adi_analog_calibrate(_smart_port, _adi_port);
}

std::int32_t AnalogIn::get_value_calibrated() const {
	return ext_adi_analog_read_calibrated(_smart_port, _adi_port);
}

std::int32_t AnalogIn::get_value_calibrated_HR() const {
	return ext_adi_analog_read_calibrated_HR(_smart_port, _adi_port);
}

std::ostream& operator<<(std::ostream& os, pros::adi::AnalogIn& analog_in) {
	os << "AnalogIn [";
	os << "smart_port: " << analog_in._smart_port;
	os << ", adi_port: " << analog_in._adi_port;
	os << ", value calibrated: " << analog_in.get_value_calibrated();
	os << ", value calibrated HR: " << analog_in.get_value_calibrated_HR();
	os << ", value: " << analog_in.get_value();
	os << "]";

	return os;
}

AnalogOut::AnalogOut(std::uint8_t adi_port) : Port(adi_port, E_ADI_ANALOG_OUT) {}
AnalogOut::AnalogOut(ext_adi_port_pair_t port_pair) : Port(port_pair, E_ADI_ANALOG_OUT) {}

std::ostream& operator<<(std::ostream& os, pros::adi::AnalogOut& analog_out) {
	os << "AnalogOut [";
	os << "smart_port: " << analog_out._smart_port;
	os << ", adi_port: " << analog_out._adi_port;
	os << ", value: " << analog_out.get_value();
	os << "]";

	return os;
}

DigitalIn::DigitalIn(std::uint8_t adi_port) : Port(adi_port, E_ADI_DIGITAL_IN) {}
DigitalIn::DigitalIn(ext_adi_port_pair_t port_pair) : Port(port_pair, E_ADI_DIGITAL_IN) {}

std::int32_t DigitalIn::get_new_press() const {
	return ext_adi_digital_get_new_press(_smart_port, _adi_port);
}

std::ostream& operator<<(std::ostream& os, pros::adi::DigitalIn& digital_in) {
	os << "DigitalIn [";
	os << "smart_port: " << digital_in._smart_port;
	os << ", adi_port: " << digital_in._adi_port;
	os << ", value: " << digital_in.get_value();
	os << "]";

	return os;
}

DigitalOut::DigitalOut(std::uint8_t adi_port, bool init_state) : Port(adi_port, E_ADI_DIGITAL_OUT) {
	set_value(init_state);
}

DigitalOut::DigitalOut(ext_adi_port_pair_t port_pair, bool init_state) : ADIPort(port_pair, E_ADI_DIGITAL_IN) {
	set_value(init_state);
}

std::ostream& operator<<(std::ostream& os, pros::adi::DigitalOut& digital_out) {
	os << "DigitalOut [";
	os << "smart_port: " << digital_out._smart_port;
	os << ", adi_port: " << digital_out._adi_port;
	os << ", value: " << digital_out.get_value();
	os << "]";

	return os;
}

Motor::Motor(std::uint8_t adi_port) : Port(adi_port, E_ADI_LEGACY_PWM) {
	stop();
}

Motor::Motor(ext_adi_port_pair_t port_pair) : Port(port_pair, E_ADI_LEGACY_PWM) {
	stop();
}

std::int32_t Motor::stop() const {
	return ext_adi_motor_stop(_smart_port, _adi_port);
}

Encoder::Encoder(std::uint8_t adi_port_top, std::uint8_t adi_port_bottom, bool reversed) : Port(adi_port_top) {
	std::int32_t _port = ext_adi_encoder_init(INTERNAL_ADI_PORT, adi_port_top, adi_port_bottom, reversed);
	get_ports(_port, _smart_port, _adi_port);
}

Encoder::Encoder(ext_adi_port_tuple_t port_tuple, bool reversed) : Port(std::get<1>(port_tuple)) {
	std::int32_t _port =
	    ext_adi_encoder_init(std::get<0>(port_tuple), std::get<1>(port_tuple), std::get<2>(port_tuple), reversed);
	get_ports(_port, _smart_port, _adi_port);

}

<<<<<<< HEAD
std::int32_t ADIEncoder::reset() const {
	return ext_adi_encoder_reset(merge_adi_ports(_smart_port, _adi_port));
}

std::int32_t ADIEncoder::get_value() const {
	return ext_adi_encoder_get(merge_adi_ports(_smart_port, _adi_port));
=======
std::int32_t Encoder::reset() const {
	return adi_encoder_reset(merge_adi_ports(_smart_port, _adi_port));
}

std::int32_t Encoder::get_value() const {
	return adi_encoder_get(merge_adi_ports(_smart_port, _adi_port));
>>>>>>> 007f9fe9
}

std::ostream& operator<<(std::ostream& os, pros::adi::Encoder& encoder) {
	os << "Encoder [";
	os << "smart_port: " << encoder._smart_port;
	os << ", adi_port: " << encoder._adi_port;
	os << ", value: " << encoder.get_value();
	os << "]";

	return os;
}

Ultrasonic::Ultrasonic(std::uint8_t adi_port_ping, std::uint8_t adi_port_echo) : Port(adi_port_ping) {
	std::int32_t _port = ext_adi_ultrasonic_init(INTERNAL_ADI_PORT, adi_port_ping, adi_port_echo);
	get_ports(_port, _smart_port, _adi_port);
}

Ultrasonic::Ultrasonic(ext_adi_port_tuple_t port_tuple) : Port(std::get<1>(port_tuple)) {
	std::int32_t _port =
	    ext_adi_ultrasonic_init(std::get<0>(port_tuple), std::get<1>(port_tuple), std::get<2>(port_tuple));
	get_ports(_port, _smart_port, _adi_port);
}

<<<<<<< HEAD
std::int32_t ADIUltrasonic::get_value() const {
	return ext_adi_ultrasonic_get(merge_adi_ports(_smart_port, _adi_port));
=======
std::int32_t Ultrasonic::get_value() const {
	return adi_ultrasonic_get(merge_adi_ports(_smart_port, _adi_port));
>>>>>>> 007f9fe9
}

Gyro::Gyro(std::uint8_t adi_port, double multiplier) : Port(adi_port) {
	std::int32_t _port = ext_adi_gyro_init(INTERNAL_ADI_PORT, adi_port, multiplier);
	get_ports(_port, _smart_port, _adi_port);
}

Gyro::Gyro(ext_adi_port_pair_t port_pair, double multiplier) : ADIPort(std::get<1>(port_pair)) {
	std::int32_t _port = ext_adi_gyro_init(port_pair.first, port_pair.second, multiplier);
	get_ports(_port, _smart_port, _adi_port);
}

<<<<<<< HEAD
double ADIGyro::get_value() const {
	return ext_adi_gyro_get(merge_adi_ports(_smart_port, _adi_port));
}

std::int32_t ADIGyro::reset() const {
	return ext_adi_gyro_reset(merge_adi_ports(_smart_port, _adi_port));
=======
double Gyro::get_value() const {
	return adi_gyro_get(merge_adi_ports(_smart_port, _adi_port));
}

std::int32_t Gyro::reset() const {
	return adi_gyro_reset(merge_adi_ports(_smart_port, _adi_port));
>>>>>>> 007f9fe9
}

Potentiometer::Potentiometer(std::uint8_t adi_port, adi_potentiometer_type_e_t potentiometer_type) : AnalogIn(adi_port) { 
	std::int32_t _port = ext_adi_potentiometer_init(INTERNAL_ADI_PORT, adi_port, potentiometer_type);
	get_ports(_port, _smart_port, _adi_port);
	_smart_port++; // for inherited functions this is necessary
}

Potentiometer::Potentiometer(ext_adi_port_pair_t port_pair, adi_potentiometer_type_e_t potentiometer_type) : AnalogIn(std::get<1>(port_pair)) { 
 	std::int32_t _port = ext_adi_potentiometer_init(port_pair.first, port_pair.second, potentiometer_type);
	get_ports(_port, _smart_port, _adi_port);
	_smart_port++; // for inherited functions this is necessary
}

double Potentiometer::get_angle() const {
	uint8_t temp_smart = _smart_port - 1;
	return ext_adi_potentiometer_get_angle(merge_adi_ports(temp_smart, _adi_port));
}

<<<<<<< HEAD
ADILed::ADILed(std::uint8_t adi_port, std::uint32_t length) : ADIPort(adi_port) {
	std::int32_t _port = ext_adi_led_init(INTERNAL_ADI_PORT, adi_port);
	get_ports(_port, _smart_port, _adi_port);
	_smart_port++; // for inherited functions this is necessary
	if (length < 1) {
		length = 0;
	}
	if (length > MAX_LED) {
		length = MAX_LED;
	}
	_buffer.resize(length, 0);
}

ADILed::ADILed(ext_adi_port_pair_t port_pair, std::uint32_t length) : ADIPort(std::get<1>(port_pair)) {
	std::int32_t _port = ext_adi_led_init(port_pair.first, port_pair.second);
	get_ports(_port, _smart_port, _adi_port);
	if (length < 1) {
		length = 0;
	}
	if (length > MAX_LED) {
		length = MAX_LED;
	}
	_buffer.resize(length, 0);
}

uint32_t& ADILed::operator[] (size_t index) {
	return _buffer[index];
}

std::int32_t ADILed::update() const {
	return ext_adi_led_set(merge_adi_ports(_smart_port, _adi_port), (uint32_t*)_buffer.data(), _buffer.size());
}

std::int32_t ADILed::length() {
	return _buffer.size();
}

std::int32_t ADILed::set_all(uint32_t color) {
	return ext_adi_led_set_all((adi_led_t)merge_adi_ports(_smart_port, _adi_port), (uint32_t*)_buffer.data(), _buffer.size(), color);
}

std::int32_t ADILed::set_pixel(uint32_t color, uint32_t pixel_position) {
	return ext_adi_led_set_pixel((adi_led_t)merge_adi_ports(_smart_port, _adi_port), (uint32_t*)_buffer.data(), _buffer.size(), color, pixel_position);
}

std::int32_t ADILed::clear_all() {
	return ext_adi_led_clear_all((adi_led_t)merge_adi_ports(_smart_port, _adi_port), (uint32_t*)_buffer.data(), _buffer.size());
}

std::int32_t ADILed::clear() {
	return ext_adi_led_clear_all((adi_led_t)merge_adi_ports(_smart_port, _adi_port), (uint32_t*)_buffer.data(), _buffer.size());
}

std::int32_t ADILed::clear_pixel(uint32_t pixel_position) {
	return ext_adi_led_clear_pixel((adi_led_t)merge_adi_ports(_smart_port, _adi_port), (uint32_t*)_buffer.data(), _buffer.size(), pixel_position);
}

=======
std::ostream& operator<<(std::ostream& os, pros::adi::Potentiometer& potentiometer) {
	os << "Potentiometer [";
	os << "value: " << potentiometer.get_value();
	os << ", value calibrated: " << potentiometer.get_value_calibrated();
	os << ", angle: " << potentiometer.get_angle();
	os << "]";

	return os;
}
}  // namespace adi
>>>>>>> 007f9fe9
}  // namespace pros<|MERGE_RESOLUTION|>--- conflicted
+++ resolved
@@ -145,21 +145,12 @@
 
 }
 
-<<<<<<< HEAD
-std::int32_t ADIEncoder::reset() const {
-	return ext_adi_encoder_reset(merge_adi_ports(_smart_port, _adi_port));
-}
-
-std::int32_t ADIEncoder::get_value() const {
-	return ext_adi_encoder_get(merge_adi_ports(_smart_port, _adi_port));
-=======
 std::int32_t Encoder::reset() const {
 	return adi_encoder_reset(merge_adi_ports(_smart_port, _adi_port));
 }
 
 std::int32_t Encoder::get_value() const {
 	return adi_encoder_get(merge_adi_ports(_smart_port, _adi_port));
->>>>>>> 007f9fe9
 }
 
 std::ostream& operator<<(std::ostream& os, pros::adi::Encoder& encoder) {
@@ -183,13 +174,8 @@
 	get_ports(_port, _smart_port, _adi_port);
 }
 
-<<<<<<< HEAD
-std::int32_t ADIUltrasonic::get_value() const {
-	return ext_adi_ultrasonic_get(merge_adi_ports(_smart_port, _adi_port));
-=======
 std::int32_t Ultrasonic::get_value() const {
 	return adi_ultrasonic_get(merge_adi_ports(_smart_port, _adi_port));
->>>>>>> 007f9fe9
 }
 
 Gyro::Gyro(std::uint8_t adi_port, double multiplier) : Port(adi_port) {
@@ -202,21 +188,12 @@
 	get_ports(_port, _smart_port, _adi_port);
 }
 
-<<<<<<< HEAD
-double ADIGyro::get_value() const {
-	return ext_adi_gyro_get(merge_adi_ports(_smart_port, _adi_port));
-}
-
-std::int32_t ADIGyro::reset() const {
-	return ext_adi_gyro_reset(merge_adi_ports(_smart_port, _adi_port));
-=======
 double Gyro::get_value() const {
 	return adi_gyro_get(merge_adi_ports(_smart_port, _adi_port));
 }
 
-std::int32_t Gyro::reset() const {
+std::int32_t ADIGyro::reset() const {
 	return adi_gyro_reset(merge_adi_ports(_smart_port, _adi_port));
->>>>>>> 007f9fe9
 }
 
 Potentiometer::Potentiometer(std::uint8_t adi_port, adi_potentiometer_type_e_t potentiometer_type) : AnalogIn(adi_port) { 
@@ -236,65 +213,6 @@
 	return ext_adi_potentiometer_get_angle(merge_adi_ports(temp_smart, _adi_port));
 }
 
-<<<<<<< HEAD
-ADILed::ADILed(std::uint8_t adi_port, std::uint32_t length) : ADIPort(adi_port) {
-	std::int32_t _port = ext_adi_led_init(INTERNAL_ADI_PORT, adi_port);
-	get_ports(_port, _smart_port, _adi_port);
-	_smart_port++; // for inherited functions this is necessary
-	if (length < 1) {
-		length = 0;
-	}
-	if (length > MAX_LED) {
-		length = MAX_LED;
-	}
-	_buffer.resize(length, 0);
-}
-
-ADILed::ADILed(ext_adi_port_pair_t port_pair, std::uint32_t length) : ADIPort(std::get<1>(port_pair)) {
-	std::int32_t _port = ext_adi_led_init(port_pair.first, port_pair.second);
-	get_ports(_port, _smart_port, _adi_port);
-	if (length < 1) {
-		length = 0;
-	}
-	if (length > MAX_LED) {
-		length = MAX_LED;
-	}
-	_buffer.resize(length, 0);
-}
-
-uint32_t& ADILed::operator[] (size_t index) {
-	return _buffer[index];
-}
-
-std::int32_t ADILed::update() const {
-	return ext_adi_led_set(merge_adi_ports(_smart_port, _adi_port), (uint32_t*)_buffer.data(), _buffer.size());
-}
-
-std::int32_t ADILed::length() {
-	return _buffer.size();
-}
-
-std::int32_t ADILed::set_all(uint32_t color) {
-	return ext_adi_led_set_all((adi_led_t)merge_adi_ports(_smart_port, _adi_port), (uint32_t*)_buffer.data(), _buffer.size(), color);
-}
-
-std::int32_t ADILed::set_pixel(uint32_t color, uint32_t pixel_position) {
-	return ext_adi_led_set_pixel((adi_led_t)merge_adi_ports(_smart_port, _adi_port), (uint32_t*)_buffer.data(), _buffer.size(), color, pixel_position);
-}
-
-std::int32_t ADILed::clear_all() {
-	return ext_adi_led_clear_all((adi_led_t)merge_adi_ports(_smart_port, _adi_port), (uint32_t*)_buffer.data(), _buffer.size());
-}
-
-std::int32_t ADILed::clear() {
-	return ext_adi_led_clear_all((adi_led_t)merge_adi_ports(_smart_port, _adi_port), (uint32_t*)_buffer.data(), _buffer.size());
-}
-
-std::int32_t ADILed::clear_pixel(uint32_t pixel_position) {
-	return ext_adi_led_clear_pixel((adi_led_t)merge_adi_ports(_smart_port, _adi_port), (uint32_t*)_buffer.data(), _buffer.size(), pixel_position);
-}
-
-=======
 std::ostream& operator<<(std::ostream& os, pros::adi::Potentiometer& potentiometer) {
 	os << "Potentiometer [";
 	os << "value: " << potentiometer.get_value();
@@ -305,5 +223,4 @@
 	return os;
 }
 }  // namespace adi
->>>>>>> 007f9fe9
 }  // namespace pros