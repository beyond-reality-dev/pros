/**
 * \file devices/vdml_imu.cpp
 *
 * Contains functions for interacting with the VEX Inertial sensor.
 *
 * Copyright (c) 2017-2022, Purdue University ACM SIGBots.
 *
 * This Source Code Form is subject to the terms of the Mozilla Public
 * License, v. 2.0. If a copy of the MPL was not distributed with this
 * file, You can obtain one at http://mozilla.org/MPL/2.0/.
 */

#include "pros/imu.hpp"

namespace pros {
<<<<<<< HEAD
inline namespace v5 {
	
std::int32_t Imu::reset() const {
	return pros::c::imu_reset(_port);
=======
std::int32_t Imu::reset(bool blocking /*= false*/) const {
	return blocking ? pros::c::imu_reset_blocking(_port) : pros::c::imu_reset(_port);
>>>>>>> e854f065
}

std::int32_t Imu::set_data_rate(std::uint32_t rate) const {
	return pros::c::imu_set_data_rate(_port, rate);
}

double Imu::get_rotation() const {
    return pros::c::imu_get_rotation(_port);
}

double Imu::get_heading() const {
	return pros::c::imu_get_heading(_port);
}

pros::quaternion_s_t Imu::get_quaternion() const {
	return pros::c::imu_get_quaternion(_port);
}

pros::euler_s_t Imu::get_euler() const {
	return pros::c::imu_get_euler(_port);
}

double Imu::get_pitch() const {
	return get_euler().pitch;
}

double Imu::get_roll() const {
	return get_euler().roll;
}

double Imu::get_yaw() const {
	return get_euler().yaw;
}

pros::imu_gyro_s_t Imu::get_gyro_rate() const {
	return pros::c::imu_get_gyro_rate(_port);
}

pros::imu_accel_s_t Imu::get_accel() const {
	return pros::c::imu_get_accel(_port);
}

pros::Imu_Status Imu::get_status() const {
	return static_cast<pros::Imu_Status> (pros::c::imu_get_status(_port));
}

bool Imu::is_calibrating() const {
	return (int) get_status() & (int) (pros::Imu_Status::calibrating);
}

std::int32_t Imu::tare_heading() const {
	return pros::c::imu_tare_heading(_port);
}

std::int32_t Imu::tare_rotation() const {
	return pros::c::imu_tare_rotation(_port);
}

std::int32_t Imu::tare_pitch() const {
	return pros::c::imu_tare_pitch(_port);
}

std::int32_t Imu::tare_yaw() const {
	return pros::c::imu_tare_yaw(_port);
}

std::int32_t Imu::tare_roll() const {
	return pros::c::imu_tare_roll(_port);
}

std::int32_t Imu::tare_euler() const {
	return pros::c::imu_tare_euler(_port);
}

std::int32_t Imu::set_heading(double target) const {
	return pros::c::imu_set_heading(_port, target);
}

std::int32_t Imu::set_rotation(double target) const {
	return pros::c::imu_set_rotation(_port, target);
}

std::int32_t Imu::set_pitch(double target) const {
	return pros::c::imu_set_pitch(_port, target);
}

std::int32_t Imu::set_yaw(double target) const {
	return pros::c::imu_set_yaw(_port, target);
}

std::int32_t Imu::set_roll(double target) const {
	return pros::c::imu_set_roll(_port, target);
}

std::int32_t Imu::set_euler(pros::euler_s_t target) const {
	return pros::c::imu_set_euler(_port, target);
}

std::int32_t Imu::tare() const {
	return pros::c::imu_tare(_port);
}

}  // namespace v5
}  // namespace pros<|MERGE_RESOLUTION|>--- conflicted
+++ resolved
@@ -13,15 +13,10 @@
 #include "pros/imu.hpp"
 
 namespace pros {
-<<<<<<< HEAD
 inline namespace v5 {
-	
-std::int32_t Imu::reset() const {
-	return pros::c::imu_reset(_port);
-=======
+
 std::int32_t Imu::reset(bool blocking /*= false*/) const {
 	return blocking ? pros::c::imu_reset_blocking(_port) : pros::c::imu_reset(_port);
->>>>>>> e854f065
 }
 
 std::int32_t Imu::set_data_rate(std::uint32_t rate) const {
@@ -29,7 +24,7 @@
 }
 
 double Imu::get_rotation() const {
-    return pros::c::imu_get_rotation(_port);
+	return pros::c::imu_get_rotation(_port);
 }
 
 double Imu::get_heading() const {
@@ -65,11 +60,11 @@
 }
 
 pros::Imu_Status Imu::get_status() const {
-	return static_cast<pros::Imu_Status> (pros::c::imu_get_status(_port));
+	return static_cast<pros::Imu_Status>(pros::c::imu_get_status(_port));
 }
 
 bool Imu::is_calibrating() const {
-	return (int) get_status() & (int) (pros::Imu_Status::calibrating);
+	return (int)get_status() & (int)(pros::Imu_Status::calibrating);
 }
 
 std::int32_t Imu::tare_heading() const {
