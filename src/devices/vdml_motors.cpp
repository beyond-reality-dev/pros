--- conflicted
+++ resolved
@@ -10,12 +10,6 @@
  * file, You can obtain one at http://mozilla.org/MPL/2.0/.
  */
 
-<<<<<<< HEAD
-#include <stdint.h>
-#include <vector>
-
-=======
->>>>>>> 007f9fe9
 #include "kapi.h"
 #include "pros/motors.hpp"
 
@@ -23,15 +17,9 @@
 inline namespace v5 {
 using namespace pros::c;
 
-<<<<<<< HEAD
-Motor::Motor(const std::int8_t port, const motor_gearset_e_t gearset, const bool reverse,
-             const motor_encoder_units_e_t encoder_units)
-    : _port(abs(port)) {
-=======
 Motor::Motor(const std::uint8_t port, const pros::v5::Motor_Gears gearset, const bool reverse,
              const pros::v5::Motor_Units encoder_units)
     : _port(port) {
->>>>>>> 007f9fe9
 	set_gearing(gearset);
 	set_reversed(reverse);
 	set_encoder_units(encoder_units);
@@ -39,9 +27,6 @@
 		set_reversed(true);
 }
 
-<<<<<<< HEAD
-Motor::Motor(const std::int8_t port, const motor_gearset_e_t gearset, const bool reverse) : _port(abs(port)) {
-=======
 Motor::Motor(const std::uint8_t port, const pros::Color gearset_color, const bool reverse,
              const pros::v5::Motor_Units encoder_units)
     : _port(port) {
@@ -51,37 +36,28 @@
 }
 
 Motor::Motor(const std::uint8_t port, const pros::v5::Motor_Gears gearset, const bool reverse) : _port(port) {
->>>>>>> 007f9fe9
 	set_gearing(gearset);
 	set_reversed(reverse);
 	if (port < 0) 
 		set_reversed(true);
 }
 
-<<<<<<< HEAD
-Motor::Motor(const std::int8_t port, const motor_gearset_e_t gearset) : _port(abs(port)) {
-=======
 Motor::Motor(const std::uint8_t port, const pros::Color gearset_color, const bool reverse) : _port(port) {
 	set_gearing(gearset_color);
 	set_reversed(reverse);
 }
 
 Motor::Motor(const std::uint8_t port, const pros::v5::Motor_Gears gearset) : _port(port) {
->>>>>>> 007f9fe9
 	set_gearing(gearset);
 	if (port < 0) 
 		set_reversed(true);
 }
 
-<<<<<<< HEAD
-Motor::Motor(const std::int8_t port, const bool reverse) : _port(abs(port)) {
-=======
 Motor::Motor(const std::uint8_t port, const pros::Color gearset_color) : _port(port) {
 	set_gearing(gearset_color);
 }
 
 Motor::Motor(const std::uint8_t port, const bool reverse) : _port(port) {
->>>>>>> 007f9fe9
 	set_reversed(reverse);
 	if (port < 0) 
 		set_reversed(true);
@@ -313,266 +289,6 @@
 	return motor_set_voltage_limit(_port, limit);
 }
 
-<<<<<<< HEAD
-Motor_Group::Motor_Group(const std::initializer_list<Motor> motors)
-    : _motors(motors), _motor_group_mutex(pros::Mutex()), _motor_count(motors.size()) {}
-
-Motor_Group::Motor_Group(const std::vector<std::int8_t> motor_ports)
-    : _motor_group_mutex(pros::Mutex()), _motor_count(motor_ports.size()) {
-	for (std::uint8_t i = 0; i < _motor_count; ++i) {
-		_motors.push_back(Motor(motor_ports[i]));
-	}
-}
-
-std::int32_t Motor_Group::move(std::int32_t voltage) {
-	claim_mg_mutex(PROS_ERR);
-	std::int32_t out = PROS_SUCCESS;
-	mg_foreach(move(voltage), _motors, out);
-	give_mg_mutex(PROS_ERR);
-	return out;
-}
-
-std::int32_t Motor_Group::operator=(std::int32_t voltage) {
-	claim_mg_mutex(PROS_ERR);
-	std::int32_t out = PROS_SUCCESS;
-	mg_foreach(move(voltage), _motors, out);
-	give_mg_mutex(PROS_ERR);
-	return out;
-}
-
-std::int32_t Motor_Group::move_absolute(const double position, const std::int32_t velocity) {
-	claim_mg_mutex(PROS_ERR);
-	std::int32_t out = PROS_SUCCESS;
-	mg_foreach(move_absolute(position, velocity), _motors, out);
-	give_mg_mutex(PROS_ERR);
-	return out;
-}
-
-std::int32_t Motor_Group::move_relative(const double position, const std::int32_t velocity) {
-	claim_mg_mutex(PROS_ERR);
-	std::int32_t out = PROS_SUCCESS;
-	mg_foreach(move_relative(position, velocity), _motors, out);
-	give_mg_mutex(PROS_ERR);
-	return out;
-}
-
-std::int32_t Motor_Group::move_velocity(const std::int32_t velocity) {
-	claim_mg_mutex(PROS_ERR);
-	std::int32_t out = PROS_SUCCESS;
-	mg_foreach(move_velocity(velocity), _motors, out);
-	give_mg_mutex(PROS_ERR);
-	return out;
-}
-
-std::int32_t Motor_Group::move_voltage(const std::int32_t voltage) {
-	claim_mg_mutex(PROS_ERR);
-	std::int32_t out = PROS_SUCCESS;
-	mg_foreach(move_voltage(voltage), _motors, out);
-	give_mg_mutex(PROS_ERR);
-	return out;
-}
-
-std::int32_t Motor_Group::brake(void) {
-	claim_mg_mutex(PROS_ERR);
-	std::int32_t out = PROS_SUCCESS;
-	mg_foreach(brake(), _motors, out);
-	give_mg_mutex(PROS_ERR);
-	return out;
-}
-
-std::int32_t Motor_Group::set_brake_modes(motor_brake_mode_e_t mode) {
-	claim_mg_mutex(PROS_ERR);
-	std::int32_t out = PROS_SUCCESS;
-	mg_foreach(set_brake_mode(mode), _motors, out);
-	give_mg_mutex(PROS_ERR);
-	return out;
-}
-
-std::int32_t Motor_Group::set_zero_position(const double position) {
-	claim_mg_mutex(PROS_ERR);
-	std::int32_t out = PROS_SUCCESS;
-	mg_foreach(set_zero_position(position), _motors, out);
-	give_mg_mutex(PROS_ERR);
-	return out;
-}
-
-std::int32_t Motor_Group::set_reversed(const bool reversed) {
-	claim_mg_mutex(PROS_ERR);
-	std::int32_t out = PROS_SUCCESS;
-	mg_foreach(set_reversed(reversed), _motors, out);
-	give_mg_mutex(PROS_ERR);
-	return out;
-}
-
-std::int32_t Motor_Group::set_voltage_limit(const std::int32_t limit) {
-	claim_mg_mutex(PROS_ERR);
-	std::int32_t out = PROS_SUCCESS;
-	mg_foreach(set_voltage_limit(limit), _motors, out);
-	give_mg_mutex(PROS_ERR);
-	return out;
-}
-
-std::int32_t Motor_Group::set_gearing(const motor_gearset_e_t gearset) {
-	claim_mg_mutex(PROS_ERR);
-	std::int32_t out = PROS_SUCCESS;
-	mg_foreach(set_gearing(gearset), _motors, out);
-	give_mg_mutex(PROS_ERR);
-	return out;
-}
-
-std::int32_t Motor_Group::set_encoder_units(const motor_encoder_units_e_t units) {
-	claim_mg_mutex(PROS_ERR);
-	std::int32_t out = PROS_SUCCESS;
-	mg_foreach(set_encoder_units(units), _motors, out);
-	give_mg_mutex(PROS_ERR);
-	return out;
-}
-std::int32_t Motor_Group::tare_position(void) {
-	claim_mg_mutex(PROS_ERR);
-	std::int32_t out = PROS_SUCCESS;
-	mg_foreach(tare_position(), _motors, out);
-	give_mg_mutex(PROS_ERR);
-	return out;
-}
-
-std::vector<double> Motor_Group::get_target_positions(void) {
-	std::vector<double> out;
-	claim_mg_mutex_vector(PROS_ERR_F);
-	for (Motor motor : _motors) {
-		out.push_back(motor.get_target_position());
-	}
-	give_mg_mutex_vector(PROS_ERR_F);
-	return out;
-}
-
-std::vector<double> Motor_Group::get_positions(void) {
-	std::vector<double> out;
-	claim_mg_mutex_vector(PROS_ERR_F);
-	for (Motor motor : _motors) {
-		out.push_back(motor.get_position());
-	}
-	give_mg_mutex_vector(PROS_ERR_F);
-	return out;
-}
-
-std::vector<double> Motor_Group::get_efficiencies(void) {
-	std::vector<double> out;
-	claim_mg_mutex_vector(PROS_ERR_F);
-	for (Motor motor : _motors) {
-		out.push_back(motor.get_efficiency());
-	}
-	give_mg_mutex_vector(PROS_ERR_F);
-	return out;
-}
-std::vector<double> Motor_Group::get_actual_velocities(void) {
-	std::vector<double> out;
-	claim_mg_mutex_vector(PROS_ERR_F);
-	for (Motor motor : _motors) {
-		out.push_back(motor.get_actual_velocity());
-	}
-	give_mg_mutex_vector(PROS_ERR_F);
-	return out;
-}
-
-std::vector<pros::motor_brake_mode_e_t> Motor_Group::get_brake_modes(void) {
-	std::vector<pros::motor_brake_mode_e_t> out;
-	claim_mg_mutex_vector(E_MOTOR_BRAKE_INVALID);
-	for (Motor motor : _motors) {
-		out.push_back(motor.get_brake_mode());
-	}
-	give_mg_mutex_vector(E_MOTOR_BRAKE_INVALID);
-	return out;
-}
-
-std::vector<std::int32_t> Motor_Group::are_over_current(void) {
-	std::vector<std::int32_t> out;
-	claim_mg_mutex_vector(PROS_ERR);
-	for (Motor motor : _motors) {
-		out.push_back(motor.is_over_current());
-	}
-	give_mg_mutex_vector(PROS_ERR);
-	return out;
-}
-
-std::vector<motor_gearset_e_t> Motor_Group::get_gearing(void) {
-	std::vector<motor_gearset_e_t> out;
-	claim_mg_mutex_vector(E_MOTOR_GEARSET_INVALID);
-	for (Motor motor : _motors) {
-		out.push_back(motor.get_gearing());
-	}
-	give_mg_mutex_vector(E_MOTOR_GEARSET_INVALID);
-	return out;
-}
-
-std::vector<std::int32_t> Motor_Group::get_current_draws(void) {
-	std::vector<std::int32_t> out;
-	claim_mg_mutex_vector(PROS_ERR);
-	for (Motor motor : _motors) {
-		out.push_back(motor.get_current_draw());
-	}
-	give_mg_mutex_vector(PROS_ERR);
-	return out;
-}
-
-std::vector<std::int32_t> Motor_Group::get_current_limits(void) {
-	std::vector<std::int32_t> out;
-	claim_mg_mutex_vector(PROS_ERR);
-	for (Motor motor : _motors) {
-		out.push_back(motor.get_current_limit());
-	}
-	give_mg_mutex_vector(PROS_ERR);
-	return out;
-}
-
-std::vector<std::uint8_t> Motor_Group::get_ports(void) {
-	std::vector<std::uint8_t> out;
-	claim_mg_mutex_vector(PROS_ERR_BYTE);
-	for (Motor motor : _motors) {
-		out.push_back(motor.get_port());
-	}
-	give_mg_mutex_vector(PROS_ERR_BYTE);
-	return out;
-}
-
-std::vector<std::int32_t> Motor_Group::get_directions(void) {
-	std::vector<std::int32_t> out;
-	claim_mg_mutex_vector(PROS_ERR);
-	for (Motor motor : _motors) {
-		out.push_back(motor.get_direction());
-	}
-	give_mg_mutex_vector(PROS_ERR);
-	return out;
-}
-
-std::vector<std::int32_t> Motor_Group::get_target_velocities(void) {
-	std::vector<std::int32_t> out;
-	claim_mg_mutex_vector(PROS_ERR);
-	for (Motor motor : _motors) {
-		out.push_back(motor.get_target_velocity());
-	}
-	give_mg_mutex_vector(PROS_ERR);
-	return out;
-}
-
-std::vector<std::int32_t> Motor_Group::are_over_temp(void) {
-	std::vector<std::int32_t> out;
-	claim_mg_mutex_vector(PROS_ERR);
-	for (Motor motor : _motors) {
-		out.push_back(motor.is_over_temp());
-	}
-	give_mg_mutex_vector(PROS_ERR);
-	return out;
-}
-
-std::vector<pros::motor_encoder_units_e_t> Motor_Group::get_encoder_units(void) {
-	std::vector<pros::motor_encoder_units_e_t> out;
-	claim_mg_mutex_vector(E_MOTOR_ENCODER_INVALID);
-	for (Motor motor : _motors) {
-		out.push_back(motor.get_encoder_units());
-	}
-	give_mg_mutex_vector(E_MOTOR_ENCODER_INVALID);
-	return out;
-=======
 std::ostream& operator<<(std::ostream& os, const pros::Motor& motor) {
 	os << "Motor [";
 	os << "port: " << motor.get_port();
@@ -599,7 +315,6 @@
 	set_reversed(_reverse);
 	set_encoder_units(_encoder_units);
 	_motor_mutex.give();
->>>>>>> 007f9fe9
 }
 
 namespace literals {
