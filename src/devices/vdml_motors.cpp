/**
 * \file devices/vdml_motors.cpp
 *
 * Contains functions for interacting with the V5 Motors.
 *
 * Copyright (c) 2017-2022, Purdue University ACM SIGBots.
 *
 * This Source Code Form is subject to the terms of the Mozilla Public
 * License, v. 2.0. If a copy of the MPL was not distributed with this
 * file, You can obtain one at http://mozilla.org/MPL/2.0/.
 */

#include "kapi.h"
#include "pros/motors.hpp"

namespace pros {
inline namespace v5 {
using namespace pros::c;

Motor::Motor(const std::uint8_t port, const pros::v5::Motor_Gears gearset, const bool reverse,
             const pros::v5::Motor_Units encoder_units)
    : _port(port) {
	set_gearing(gearset);
	set_reversed(reverse);
	set_encoder_units(encoder_units);
}

Motor::Motor(const std::uint8_t port, const pros::Color gearset_color, const bool reverse,
             const pros::v5::Motor_Units encoder_units)
    : _port(port) {
	set_gearing(gearset_color);
	set_reversed(reverse);
	set_encoder_units(encoder_units);
}

Motor::Motor(const std::uint8_t port, const pros::v5::Motor_Gears gearset, const bool reverse) : _port(port) {
	set_gearing(gearset);
	set_reversed(reverse);
}

Motor::Motor(const std::uint8_t port, const pros::Color gearset_color, const bool reverse) : _port(port) {
	set_gearing(gearset_color);
	set_reversed(reverse);
}

Motor::Motor(const std::uint8_t port, const pros::v5::Motor_Gears gearset) : _port(port) {
	set_gearing(gearset);
}

Motor::Motor(const std::uint8_t port, const pros::Color gearset_color) : _port(port) {
	set_gearing(gearset_color);
}

Motor::Motor(const std::uint8_t port, const bool reverse) : _port(port) {
	set_reversed(reverse);
}

Motor::Motor(const std::uint8_t port) : _port(port) {}

std::int32_t Motor::operator=(std::int32_t voltage) const {
	push_motor_configuration();
	return motor_move(_port, voltage);
}

std::int32_t Motor::move(std::int32_t voltage) const {
	push_motor_configuration();
	return motor_move(_port, voltage);
}

std::int32_t Motor::move_absolute(const double position, const std::int32_t velocity) const {
	push_motor_configuration();
	return motor_move_absolute(_port, position, velocity);
}

std::int32_t Motor::move_relative(const double position, const std::int32_t velocity) const {
	push_motor_configuration();
	return motor_move_relative(_port, position, velocity);
}

std::int32_t Motor::move_velocity(const std::int32_t velocity) const {
	push_motor_configuration();
	return motor_move_velocity(_port, velocity);
}

std::int32_t Motor::move_voltage(const std::int32_t voltage) const {
	push_motor_configuration();
	return motor_move_voltage(_port, voltage);
}

std::int32_t Motor::brake(void) const {
	push_motor_configuration();
	return motor_brake(_port);
}

std::int32_t Motor::modify_profiled_velocity(const std::int32_t velocity) const {
	push_motor_configuration();
	return motor_modify_profiled_velocity(_port, velocity);
}

double Motor::get_actual_velocity(void) const {
	push_motor_configuration();
	return motor_get_actual_velocity(_port);
}

pros::v5::Motor_Brake Motor::get_brake_mode(void) const {
	push_motor_configuration();
	return static_cast<pros::v5::Motor_Brake>(motor_get_brake_mode(_port));
}

std::int32_t Motor::get_current_draw(void) const {
	push_motor_configuration();
	return motor_get_current_draw(_port);
}

std::int32_t Motor::get_current_limit(void) const {
	push_motor_configuration();
	return motor_get_current_limit(_port);
}

std::int32_t Motor::is_over_current(void) const {
	push_motor_configuration();
	return motor_is_over_current(_port);
}

std::int32_t Motor::get_direction(void) const {
	push_motor_configuration();
	return motor_get_direction(_port);
}

double Motor::get_efficiency(void) const {
	push_motor_configuration();
	return motor_get_efficiency(_port);
}

pros::v5::Motor_Units Motor::get_encoder_units(void) const {
	return _encoder_units;
}

std::uint32_t Motor::get_faults(void) const {
	push_motor_configuration();
	return motor_get_faults(_port);
}

std::uint32_t Motor::get_flags(void) const {
	push_motor_configuration();
	return motor_get_flags(_port);
}

pros::v5::Motor_Gears Motor::get_gearing(void) const {
	return _gearset;
}

std::int32_t Motor::get_raw_position(std::uint32_t* const timestamp) const {
	push_motor_configuration();
	return motor_get_raw_position(_port, timestamp);
}

std::int32_t Motor::is_over_temp(void) const {
	push_motor_configuration();
	return motor_is_over_temp(_port);
}

std::int32_t Motor::is_stopped(void) const {
	push_motor_configuration();
	return motor_is_stopped(_port);
}

std::int32_t Motor::get_zero_position_flag(void) const {
	push_motor_configuration();
	return motor_get_zero_position_flag(_port);
}

double Motor::get_position(void) const {
	push_motor_configuration();
	return motor_get_position(_port);
}

double Motor::get_power(void) const {
	push_motor_configuration();
	return motor_get_power(_port);
}

std::int32_t Motor::is_reversed(void) const {
	return _reverse;
}

double Motor::get_temperature(void) const {
	push_motor_configuration();
	return motor_get_temperature(_port);
}

double Motor::get_target_position(void) const {
	push_motor_configuration();
	return motor_get_target_position(_port);
}

double Motor::get_torque(void) const {
	push_motor_configuration();
	return motor_get_torque(_port);
}

std::int32_t Motor::get_target_velocity(void) const {
	push_motor_configuration();
	return motor_get_target_velocity(_port);
}

std::int32_t Motor::get_voltage(void) const {
	push_motor_configuration();
	return motor_get_voltage(_port);
}

std::int32_t Motor::get_voltage_limit(void) const {
	push_motor_configuration();
	return motor_get_voltage_limit(_port);
}

std::uint8_t Motor::get_port(void) const {
	return _port;
}

std::int32_t Motor::tare_position(void) const {
	push_motor_configuration();
	return motor_tare_position(_port);
}

std::int32_t Motor::set_brake_mode(const pros::motor_brake_mode_e_t mode) const {
	push_motor_configuration();
	return motor_set_brake_mode(_port, mode);
}

std::int32_t Motor::set_brake_mode(const pros::v5::Motor_Brake mode) const {
	push_motor_configuration();
	return motor_set_brake_mode(_port, static_cast<pros::motor_brake_mode_e_t>(mode));
}

std::int32_t Motor::set_current_limit(const std::int32_t limit) const {
	push_motor_configuration();
	return motor_set_current_limit(_port, limit);
}

std::int32_t Motor::set_encoder_units(const pros::motor_encoder_units_e_t units) const {
	_encoder_units = static_cast<pros::v5::Motor_Units>(units);
	return motor_set_encoder_units(_port, units);
}

std::int32_t Motor::set_encoder_units(const pros::v5::Motor_Units units) const {
	_encoder_units = units;
	return motor_set_encoder_units(_port, static_cast<motor_encoder_units_e_t>(units));
}

std::int32_t Motor::set_gearing(const motor_gearset_e_t gearset) const {
	_gearset = static_cast<pros::v5::Motor_Gear>(gearset);
	return motor_set_gearing(_port, gearset);
}

std::int32_t Motor::set_gearing(const pros::v5::Motor_Gear gearset) const {
	_gearset = gearset;
	return motor_set_gearing(_port, (motor_gearset_e_t)gearset);
}

std::int32_t Motor::set_gearing(const pros::Color gearset_color) const {
	_gearset = static_cast<pros::v5::Motor_Gear>(gearset_color);
	return motor_set_gearing(_port, (motor_gearset_e_t)gearset_color);
}

std::int32_t Motor::set_zero_position(const double position) const {
	push_motor_configuration();
	return motor_set_zero_position(_port, position);
}

std::int32_t Motor::set_reversed(const bool reverse) const {
	_reverse = reverse;
	return motor_set_reversed(_port, reverse);
}

std::int32_t Motor::set_voltage_limit(const std::int32_t limit) const {
	push_motor_configuration();
	return motor_set_voltage_limit(_port, limit);
}

<<<<<<< HEAD
std::ostream& operator<<(std::ostream& os, const pros::Motor& motor) {
	os << "Motor [";
	os << "port: " << motor.get_port();
	os << ", brake mode: " << (int)motor.get_brake_mode();
	os << ", current draw: " << motor.get_current_draw();
	os << ", current limit: " << motor.get_current_limit();
	os << ", direction: " << motor.get_direction()  << std::endl;
	os << ", efficiency: " << motor.get_efficiency();
	os << ", encoder units: " << (int)motor.get_encoder_units();
	os << ", gearing: " << (int)motor.get_gearing();
	os << ", over temp: " << motor.is_over_temp(); 
	os << ", position: " << motor.get_position();
	os << ", reversed: " << motor.is_reversed()  << std::endl;
	os << ", temperature: " << motor.get_temperature();
	os << ", torque: " << motor.get_torque();
	os << ", voltage: " << motor.get_voltage(); 
	os << ", voltage limit: " << motor.get_voltage_limit();
	os << "]";
	return os;
=======
void Motor::push_motor_configuration() const {
	_motor_mutex.take();
	set_gearing(_gearset);
	set_reversed(_reverse);
	set_encoder_units(_encoder_units);
	_motor_mutex.give();
>>>>>>> 593bf7d1
}

namespace literals {
const pros::Motor operator"" _mtr(const unsigned long long int m) {
	return pros::Motor(m, false);
}
const pros::Motor operator"" _rmtr(const unsigned long long int m) {
	return pros::Motor(m, true);
}

}  // namespace literals
}  // namespace v5
}  // namespace pros<|MERGE_RESOLUTION|>--- conflicted
+++ resolved
@@ -278,7 +278,6 @@
 	return motor_set_voltage_limit(_port, limit);
 }
 
-<<<<<<< HEAD
 std::ostream& operator<<(std::ostream& os, const pros::Motor& motor) {
 	os << "Motor [";
 	os << "port: " << motor.get_port();
@@ -298,14 +297,13 @@
 	os << ", voltage limit: " << motor.get_voltage_limit();
 	os << "]";
 	return os;
-=======
+
 void Motor::push_motor_configuration() const {
 	_motor_mutex.take();
 	set_gearing(_gearset);
 	set_reversed(_reverse);
 	set_encoder_units(_encoder_units);
 	_motor_mutex.give();
->>>>>>> 593bf7d1
 }
 
 namespace literals {
