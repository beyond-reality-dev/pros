--- conflicted
+++ resolved
@@ -55,13 +55,8 @@
     return pros::c::rotation_reverse(_port);
 }
 
-<<<<<<< HEAD
-std::int32_t Rotation::is_reversed(void) {
-    return pros::c::rotation_is_reversed(_port);
-=======
 std::int32_t Rotation::get_reversed(void) const {
     return pros::c::rotation_get_reversed(_port);
->>>>>>> 007f9fe9
 }
 
 std::ostream& operator<<(std::ostream& os, const pros::Rotation& rotation) {
