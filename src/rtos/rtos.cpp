/**
 * \file rtos/rtos.cpp
 *
 * Contains functions for the PROS RTOS kernel for use by typical
 * VEX programmers.
 *
 * See https://pros.cs.purdue.edu/v5/tutorials/multitasking.html to learn more.
 *
 * Copyright (c) 2017-2021, Purdue University ACM SIGBots.
 * All rights reserved.
 *
 * This Source Code Form is subject to the terms of the Mozilla Public
 * License, v. 2.0. If a copy of the MPL was not distributed with this
 * file, You can obtain one at http://mozilla.org/MPL/2.0/.
 */

#include <system_error>
#include "kapi.h"
#include "pros/rtos.hpp"

namespace pros {
using namespace pros::c;

  Task::Task(task_fn_t function, void* parameters,
            std::uint32_t prio,
            std::uint16_t stack_depth,
            const char* name) {
    task = task_create(function, parameters, prio, stack_depth, name);
  }

  Task::Task(task_fn_t function, void* parameters,
            const char* name)
      : Task(function, parameters, TASK_PRIORITY_DEFAULT, TASK_STACK_DEPTH_DEFAULT, name) {}

  Task::Task(task_t task) : task(task) { }
  Task& Task::operator=(const task_t in) {
	  task = in;
	  return *this;
  }

  Task Task::current() {
    return Task(task_get_current());
  }

  void Task::remove() {
    return task_delete(task);
  }

  std::uint32_t Task::get_priority(void) {
    return task_get_priority(task);
  }

  void Task::set_priority(std::uint32_t prio) {
    task_set_priority(task, prio);
  }

  std::uint32_t Task::get_state(void) {
    return task_get_state(task);
  }

  void Task::suspend(void) {
    task_suspend(task);
  }

  void Task::resume(void) {
    task_resume(task);
  }

  const char* Task::get_name(void) {
    return task_get_name(task);
  }

  std::uint32_t Task::notify(void) {
    return task_notify(task);
  }

  std::uint32_t Task::notify_ext(std::uint32_t value, notify_action_e_t action, std::uint32_t* prev_value) {
    return task_notify_ext(task, value, action, prev_value);
  }

  std::uint32_t Task::notify_take(bool clear_on_exit, std::uint32_t timeout) {
    return task_notify_take(clear_on_exit, timeout);
  }

  bool Task::notify_clear(void) {
    return task_notify_clear(task);
  }

  void Task::delay(const std::uint32_t milliseconds) {
    task_delay(milliseconds);
  }

  void Task::delay_until(std::uint32_t* const prev_time, const std::uint32_t delta) {
    task_delay_until(prev_time, delta);
  }

  std::uint32_t Task::get_count(void) {
    return task_get_count();
  }

  Mutex::Mutex(void) : mutex(mutex_create(), mutex_delete) { }

<<<<<<< HEAD
  Clock::time_point Clock::now() {
    return Clock::time_point{Clock::duration{millis()}};
=======
  bool Mutex::take(void) {
    return mutex_take(mutex.get(), TIMEOUT_MAX);
>>>>>>> 56565f48
  }

  bool Mutex::take(std::uint32_t timeout) {
    return mutex_take(mutex.get(), timeout);
  }

  bool Mutex::give(void) {
    return mutex_give(mutex.get());
  }

  void Mutex::lock(void) {
	  if (!take(TIMEOUT_MAX)) {
		  throw std::system_error(errno, std::system_category(), "Cannot obtain lock!");
	  }
  }

  void Mutex::unlock(void) {
	  give();
  }

  bool Mutex::try_lock(void) {
	  return take(0);
  }
}
<|MERGE_RESOLUTION|>--- conflicted
+++ resolved
@@ -100,13 +100,12 @@
 
   Mutex::Mutex(void) : mutex(mutex_create(), mutex_delete) { }
 
-<<<<<<< HEAD
   Clock::time_point Clock::now() {
     return Clock::time_point{Clock::duration{millis()}};
-=======
+  }
+  
   bool Mutex::take(void) {
     return mutex_take(mutex.get(), TIMEOUT_MAX);
->>>>>>> 56565f48
   }
 
   bool Mutex::take(std::uint32_t timeout) {
@@ -130,4 +129,4 @@
   bool Mutex::try_lock(void) {
 	  return take(0);
   }
-}
+}