--- conflicted
+++ resolved
@@ -1,134 +1,129 @@
-/**
- * \file rtos/rtos.cpp
- *
- * Contains functions for the PROS RTOS kernel for use by typical
- * VEX programmers.
- *
- * See https://pros.cs.purdue.edu/v5/tutorials/multitasking.html to learn more.
- *
- * Copyright (c) 2017-2020, Purdue University ACM SIGBots.
- * All rights reserved.
- *
- * This Source Code Form is subject to the terms of the Mozilla Public
- * License, v. 2.0. If a copy of the MPL was not distributed with this
- * file, You can obtain one at http://mozilla.org/MPL/2.0/.
- */
-
-#include "kapi.h"
-#include "pros/rtos.hpp"
-
-namespace pros {
-using namespace pros::c;
-
-  Task::Task(task_fn_t function, void* parameters,
-            std::uint32_t prio,
-            std::uint16_t stack_depth,
-            const char* name) {
-    task = task_create(function, parameters, prio, stack_depth, name);
-  }
-
-  Task::Task(task_fn_t function, void* parameters,
-            const char* name)
-      : Task(function, parameters, TASK_PRIORITY_DEFAULT, TASK_STACK_DEPTH_DEFAULT, name) {}
-
-  Task::Task(task_t task) : task(task) { }
-  Task& Task::operator=(const task_t in) {
-	  task = in;
-	  return *this;
-  }
-
-  Task Task::current() {
-    return Task(task_get_current());
-  }
-
-  void Task::remove() {
-    return task_delete(task);
-  }
-
-  std::uint32_t Task::get_priority(void) {
-    return task_get_priority(task);
-  }
-
-  void Task::set_priority(std::uint32_t prio) {
-    task_set_priority(task, prio);
-  }
-
-  std::uint32_t Task::get_state(void) {
-    return task_get_state(task);
-  }
-
-  void Task::suspend(void) {
-    task_suspend(task);
-  }
-
-  void Task::resume(void) {
-    task_resume(task);
-  }
-
-  const char* Task::get_name(void) {
-    return task_get_name(task);
-  }
-
-  std::uint32_t Task::notify(void) {
-    return task_notify(task);
-  }
-
-  std::uint32_t Task::notify_ext(std::uint32_t value, notify_action_e_t action, std::uint32_t* prev_value) {
-    return task_notify_ext(task, value, action, prev_value);
-  }
-
-  std::uint32_t Task::notify_take(bool clear_on_exit, std::uint32_t timeout) {
-    return task_notify_take(clear_on_exit, timeout);
-  }
-
-  bool Task::notify_clear(void) {
-    return task_notify_clear(task);
-  }
-
-  void Task::delay(const std::uint32_t milliseconds) {
-    task_delay(milliseconds);
-  }
-
-  void Task::delay_until(std::uint32_t* const prev_time, const std::uint32_t delta) {
-    task_delay_until(prev_time, delta);
-  }
-
-  std::uint32_t Task::get_count(void) {
-    return task_get_count();
-  }
-
-<<<<<<< HEAD
-  ProsClock::time_point ProsClock::now() {
-    return ProsClock::time_point{ProsClock::duration{millis()}};
-  }
-
-  Mutex::Mutex(void) : mutex(std::shared_ptr<std::remove_pointer_t<mutex_t>>{mutex_create(), mutex_delete}) { }
-=======
-  Mutex::Mutex(void) : mutex(mutex_create(), mutex_delete) { }
->>>>>>> 065e8974
-
-  bool Mutex::take(std::uint32_t timeout) {
-    return mutex_take(mutex.get(), timeout);
-  }
-
-  bool Mutex::give(void) {
-    return mutex_give(mutex.get());
-  }
-
-  void Mutex::lock(void) {
-	  if(!take(TIMEOUT_MAX)){
-		  throw std::runtime_error{"Cannot obtain lock!"};
-	  }
-  }
-
-  void Mutex::unlock(void) {
-	  give();
-  }
-
-  bool Mutex::try_lock(void) {
-	  try_lock_for(std::chrono::duration<long, std::ratio<1>>{1});
-	  try_lock_until(ProsClock::time_point{std::chrono::duration<long, std::ratio<1>>{1}});
-	  return take(0);
-  }
-
-  }
+/**
+ * \file rtos/rtos.cpp
+ *
+ * Contains functions for the PROS RTOS kernel for use by typical
+ * VEX programmers.
+ *
+ * See https://pros.cs.purdue.edu/v5/tutorials/multitasking.html to learn more.
+ *
+ * Copyright (c) 2017-2020, Purdue University ACM SIGBots.
+ * All rights reserved.
+ *
+ * This Source Code Form is subject to the terms of the Mozilla Public
+ * License, v. 2.0. If a copy of the MPL was not distributed with this
+ * file, You can obtain one at http://mozilla.org/MPL/2.0/.
+ */
+
+#include "kapi.h"
+#include "pros/rtos.hpp"
+
+namespace pros {
+using namespace pros::c;
+
+  Task::Task(task_fn_t function, void* parameters,
+            std::uint32_t prio,
+            std::uint16_t stack_depth,
+            const char* name) {
+    task = task_create(function, parameters, prio, stack_depth, name);
+  }
+
+  Task::Task(task_fn_t function, void* parameters,
+            const char* name)
+      : Task(function, parameters, TASK_PRIORITY_DEFAULT, TASK_STACK_DEPTH_DEFAULT, name) {}
+
+  Task::Task(task_t task) : task(task) { }
+  Task& Task::operator=(const task_t in) {
+	  task = in;
+	  return *this;
+  }
+
+  Task Task::current() {
+    return Task(task_get_current());
+  }
+
+  void Task::remove() {
+    return task_delete(task);
+  }
+
+  std::uint32_t Task::get_priority(void) {
+    return task_get_priority(task);
+  }
+
+  void Task::set_priority(std::uint32_t prio) {
+    task_set_priority(task, prio);
+  }
+
+  std::uint32_t Task::get_state(void) {
+    return task_get_state(task);
+  }
+
+  void Task::suspend(void) {
+    task_suspend(task);
+  }
+
+  void Task::resume(void) {
+    task_resume(task);
+  }
+
+  const char* Task::get_name(void) {
+    return task_get_name(task);
+  }
+
+  std::uint32_t Task::notify(void) {
+    return task_notify(task);
+  }
+
+  std::uint32_t Task::notify_ext(std::uint32_t value, notify_action_e_t action, std::uint32_t* prev_value) {
+    return task_notify_ext(task, value, action, prev_value);
+  }
+
+  std::uint32_t Task::notify_take(bool clear_on_exit, std::uint32_t timeout) {
+    return task_notify_take(clear_on_exit, timeout);
+  }
+
+  bool Task::notify_clear(void) {
+    return task_notify_clear(task);
+  }
+
+  void Task::delay(const std::uint32_t milliseconds) {
+    task_delay(milliseconds);
+  }
+
+  void Task::delay_until(std::uint32_t* const prev_time, const std::uint32_t delta) {
+    task_delay_until(prev_time, delta);
+  }
+
+  std::uint32_t Task::get_count(void) {
+    return task_get_count();
+  }
+
+  Mutex::Mutex(void) : mutex(mutex_create(), mutex_delete) { }
+
+  ProsClock::time_point ProsClock::now() {
+    return ProsClock::time_point{ProsClock::duration{millis()}};
+  }
+
+  bool Mutex::take(std::uint32_t timeout) {
+    return mutex_take(mutex.get(), timeout);
+  }
+
+  bool Mutex::give(void) {
+    return mutex_give(mutex.get());
+  }
+
+  void Mutex::lock(void) {
+	  if(!take(TIMEOUT_MAX)){
+		  throw std::runtime_error{"Cannot obtain lock!"};
+	  }
+  }
+
+  void Mutex::unlock(void) {
+	  give();
+  }
+
+  bool Mutex::try_lock(void) {
+	  try_lock_for(std::chrono::duration<long, std::ratio<1>>{1});
+	  try_lock_until(ProsClock::time_point{std::chrono::duration<long, std::ratio<1>>{1}});
+	  return take(0);
+  }
+}