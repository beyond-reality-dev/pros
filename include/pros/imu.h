--- conflicted
+++ resolved
@@ -15,7 +15,7 @@
  * This Source Code Form is subject to the terms of the Mozilla Public
  * License, v. 2.0. If a copy of the MPL was not distributed with this
  * file, You can obtain one at http://mozilla.org/MPL/2.0/.
- * 
+ *
  * \defgroup c-imu VEX Inertial Sensor C API
  */
 
@@ -63,7 +63,7 @@
 
 /**
  * \struct imu_raw_s
- * 
+ *
  */
 struct imu_raw_s {
 	double x;
@@ -73,19 +73,19 @@
 
 /**
  * \struct imu_gyro_s_t
- * 
+ *
  */
 typedef struct imu_raw_s imu_gyro_s_t;
 
 /**
  * \struct imu_accel_s_t
- * 
+ *
  */
 typedef struct imu_raw_s imu_accel_s_t;
 
 /**
  * \struct euler_s_t
- * 
+ *
  */
 typedef struct __attribute__((__packed__)) euler_s {
 	double pitch;
@@ -128,11 +128,11 @@
  *        The V5 Inertial Sensor port number from 1-21
  * \return 1 if the operation was successful or PROS_ERR if the operation
  * failed setting errno.
- * 
- * \b Example
- * \code
- * #define IMU_PORT 1
- * 
+ *
+ * \b Example
+ * \code
+ * #define IMU_PORT 1
+ *
  * void initialize() {
  *   imu_reset(IMU_PORT);
  *   int time = millis();
@@ -149,15 +149,13 @@
  */
 int32_t imu_reset(uint8_t port);
 
-<<<<<<< HEAD
-=======
 /**
  * Calibrate IMU and Blocks while Calibrating
  *
- * Calibration takes approximately 2 seconds and blocks during this period, 
+ * Calibration takes approximately 2 seconds and blocks during this period,
  * with a timeout for this operation being set a 3 seconds as a safety margin.
- * Like the other reset function, this function also blocks until the IMU 
- * status flag is set properly to E_IMU_STATUS_CALIBRATING, with a minimum 
+ * Like the other reset function, this function also blocks until the IMU
+ * status flag is set properly to E_IMU_STATUS_CALIBRATING, with a minimum
  * blocking time of 5ms and a timeout of 1 second if it's never set.
  *
  * This function uses the following values of errno when an error state is
@@ -173,7 +171,6 @@
  */
 int32_t imu_reset_blocking(uint8_t port);
 
->>>>>>> e854f065
 /**
  * Set the Inertial Sensor's refresh interval in milliseconds.
  *
@@ -197,10 +194,10 @@
  * \param rate The data refresh interval in milliseconds
  * \return 1 if the operation was successful or PROS_ERR if the operation
  * failed, setting errno.
- * 
- * \b Example
- * \code
- * 
+ *
+ * \b Example
+ * \code
+ *
  * \endcode
  */
 int32_t imu_set_data_rate(uint8_t port, uint32_t rate);
@@ -222,11 +219,11 @@
  * 				 The V5 Inertial Sensor port number from 1-21
  * \return The degree value or PROS_ERR_F if the operation failed, setting
  * errno.
- * 
- * \b Example
- * \code
- * #define IMU_PORT 1
- * 
+ *
+ * \b Example
+ * \code
+ * #define IMU_PORT 1
+ *
  * void opcontrol() {
  *   while (true) {
  *     printf("IMU get rotation: %f degrees\n", imu_get_rotation(IMU_PORT));
@@ -255,11 +252,11 @@
  * 				 The V5 Inertial Sensor port number from 1-21
  * \return The degree value or PROS_ERR_F if the operation failed, setting
  * errno.
- * 
- * \b Example
- * \code
- * #define IMU_PORT 1
- * 
+ *
+ * \b Example
+ * \code
+ * #define IMU_PORT 1
+ *
  * void opcontrol() {
  *   while (true) {
  *     printf("IMU get heading: %f degrees\n", imu_get_heading(IMU_PORT));
@@ -269,7 +266,6 @@
  * \endcode
  */
 double imu_get_heading(uint8_t port);
-
 
 /**
  * Get a quaternion representing the Inertial Sensor's orientation
@@ -285,11 +281,11 @@
  * \return The quaternion representing the sensor's orientation. If the
  * operation failed, all the quaternion's members are filled with PROS_ERR_F and
  * errno is set.
- * 
- * \b Example
- * \code
- * #define IMU_PORT 1
- * 
+ *
+ * \b Example
+ * \code
+ * #define IMU_PORT 1
+ *
  * void opcontrol() {
  *   while (true) {
  *     quaternion_s_t qt = imu_get_quaternion(IMU_PORT);
@@ -315,11 +311,11 @@
  * \return The Euler angles representing the sensor's orientation. If the
  * operation failed, all the structure's members are filled with PROS_ERR_F and
  * errno is set.
- * 
- * \b Example
- * \code
- * #define IMU_PORT 1
- * 
+ *
+ * \b Example
+ * \code
+ * #define IMU_PORT 1
+ *
  * void opcontrol() {
  *   while (true) {
  *     euler_s_t eu = imu_get_euler(IMU_PORT);
@@ -344,11 +340,11 @@
  * 				 The V5 Inertial Sensor port number from 1-21
  * \return The pitch angle, or PROS_ERR_F if the operation failed, setting
  * errno.
- * 
- * \b Example
- * \code
- * #define IMU_PORT 1
- * 
+ *
+ * \b Example
+ * \code
+ * #define IMU_PORT 1
+ *
  * void opcontrol() {
  *   while (true) {
  *     printf("IMU pitch: %f\n", imu_get_pitch(IMU_PORT));
@@ -371,11 +367,11 @@
  * \param  port
  * 				 The V5 Inertial Sensor port number from 1-21
  * \return The roll angle, or PROS_ERR_F if the operation failed, setting errno.
- * 
- * \b Example
- * \code
- * #define IMU_PORT 1
- * 
+ *
+ * \b Example
+ * \code
+ * #define IMU_PORT 1
+ *
  * void opcontrol() {
  *   while (true) {
  *     printf("IMU roll: %f\n", imu_get_roll(IMU_PORT));
@@ -398,11 +394,11 @@
  * \param  port
  * 				 The V5 Inertial Sensor port number from 1-21
  * \return The yaw angle, or PROS_ERR_F if the operation failed, setting errno.
- * 
- * \b Example
- * \code
- * #define IMU_PORT 1
- * 
+ *
+ * \b Example
+ * \code
+ * #define IMU_PORT 1
+ *
  * void opcontrol() {
  *   while (true) {
  *     printf("IMU yaw: %f\n", imu_get_yaw(IMU_PORT));
@@ -413,7 +409,7 @@
  */
 imu_status_e_t imu_get_status(uint8_t port);
 
-//Value set functions:
+// Value set functions:
 /**
  * Sets the current reading of the Inertial Sensor's euler values to
  * target euler values. Will default to +/- 180 if target exceeds +/- 180.
@@ -428,11 +424,11 @@
  * 				 The V5 Inertial Sensor port number from 1-21
  * \return The raw gyroscope values. If the operation failed, all the
  * structure's members are filled with PROS_ERR_F and errno is set.
- * 
- * \b Example
- * \code
- * #define IMU_PORT 1
- * 
+ *
+ * \b Example
+ * \code
+ * #define IMU_PORT 1
+ *
  * void opcontrol() {
  *   while (true) {
  *     imu_gyro_s_t gyro = imu_get_gyro_rate(IMU_PORT);
@@ -444,7 +440,6 @@
  */
 int32_t imu_set_euler(uint8_t port, euler_s_t target);
 
-
 /**
  * Get the Inertial Sensor's pitch angle bounded by (-180,180)
  *
@@ -458,11 +453,11 @@
  * 				 The V5 Inertial Sensor port number from 1-21
  * \return The raw accelerometer values. If the operation failed, all the
  * structure's members are filled with PROS_ERR_F and errno is set.
- * 
- * \b Example
- * \code
- * #define IMU_PORT 1
- * 
+ *
+ * \b Example
+ * \code
+ * #define IMU_PORT 1
+ *
  * void opcontrol() {
  *   while (true) {
  *     imu_accel_s_t accel = imu_get_accel(IMU_PORT);
@@ -487,11 +482,11 @@
  * 				 The V5 Inertial Sensor port number from 1-21
  * \return The Inertial Sensor's status code, or PROS_ERR if the operation
  * failed, setting errno.
- * 
- * \b Example
- * \code
- * #define IMU_PORT 1
- * 
+ *
+ * \b Example
+ * \code
+ * #define IMU_PORT 1
+ *
  * void initialize() {
  *   imu_reset(IMU_PORT);
  *   int time = millis();
@@ -523,17 +518,14 @@
  */
 double imu_get_yaw(uint8_t port);
 
-
-
-
 // NOTE: not used
 // void imu_set_mode(uint8_t port, uint32_t mode);
 // uint32_t imu_get_mode(uint8_t port);
 
 /**
- * \name Value Reset Functions 
+ * \name Value Reset Functions
  * @{
-*/
+ */
 
 /**
  * Resets the current reading of the Inertial Sensor's heading to zero
@@ -548,11 +540,11 @@
  * 				 The V5 Inertial Sensor port number from 1-21
  * \return 1 if the operation was successful or PROS_ERR if the operation
  * failed, setting errno.
- * 
- * \b Example
- * \code
- * #define IMU_PORT 1
- * 
+ *
+ * \b Example
+ * \code
+ * #define IMU_PORT 1
+ *
  * void opcontrol() {
  *   while (true) {
  *     if(controller_get_digital(CONTROLLER_MASTER, E_CONTROLLER_DIGITAL_X)){
@@ -578,11 +570,11 @@
  * 				 The V5 Inertial Sensor port number from 1-21
  * \return 1 if the operation was successful or PROS_ERR if the operation
  * failed, setting errno.
- * 
- * \b Example
- * \code
- * #define IMU_PORT 1
- * 
+ *
+ * \b Example
+ * \code
+ * #define IMU_PORT 1
+ *
  * void opcontrol() {
  *   while (true) {
  *     if(controller_get_digital(CONTROLLER_MASTER, E_CONTROLLER_DIGITAL_X)){
@@ -608,7 +600,7 @@
  * 				 The V5 Inertial Sensor port number from 1-21
  * \return 1 if the operation was successful or PROS_ERR if the operation
  * failed, setting errno.
- * 
+ *
  * \b Example
  * \code
  * #define IMU_PORT 1void opcontrol() {
@@ -636,11 +628,11 @@
  * 				 The V5 Inertial Sensor port number from 1-21
  * \return 1 if the operation was successful or PROS_ERR if the operation
  * failed, setting errno.
- * 
- * \b Example
- * \code
- * #define IMU_PORT 1
- * 
+ *
+ * \b Example
+ * \code
+ * #define IMU_PORT 1
+ *
  * void opcontrol() {
  *   while (true) {
  *     if(controller_get_digital(CONTROLLER_MASTER, E_CONTROLLER_DIGITAL_X)){
@@ -666,11 +658,11 @@
  * 				 The V5 Inertial Sensor port number from 1-21
  * \return 1 if the operation was successful or PROS_ERR if the operation
  * failed, setting errno.
- * 
- * \b Example
- * \code
- * #define IMU_PORT 1
- * 
+ *
+ * \b Example
+ * \code
+ * #define IMU_PORT 1
+ *
  * void opcontrol() {
  *   while (true) {
  *     if(controller_get_digital(CONTROLLER_MASTER, E_CONTROLLER_DIGITAL_X)){
@@ -696,11 +688,11 @@
  * 				 The V5 Inertial Sensor port number from 1-21
  * \return 1 if the operation was successful or PROS_ERR if the operation
  * failed, setting errno.
- * 
- * \b Example
- * \code
- * #define IMU_PORT 1
- * 
+ *
+ * \b Example
+ * \code
+ * #define IMU_PORT 1
+ *
  * void opcontrol() {
  *   while (true) {
  *     if(controller_get_digital(CONTROLLER_MASTER, E_CONTROLLER_DIGITAL_X)){
@@ -726,11 +718,11 @@
  * 				 The V5 Inertial Sensor port number from 1-21
  * \return 1 if the operation was successful or PROS_ERR if the operation
  * failed, setting errno.
- * 
- * \b Example
- * \code
- * #define IMU_PORT 1
- * 
+ *
+ * \b Example
+ * \code
+ * #define IMU_PORT 1
+ *
  * void opcontrol() {
  *   while (true) {
  *     if(controller_get_digital(CONTROLLER_MASTER, E_CONTROLLER_DIGITAL_X)){
@@ -748,7 +740,7 @@
 /**
  * \name Value Set Functions
  * @{
-*/
+ */
 
 /**
  * Sets the current reading of the Inertial Sensor's euler values to
@@ -766,11 +758,11 @@
  * 				 Target euler values for the euler values to be set to
  * \return 1 if the operation was successful or PROS_ERR if the operation
  * failed, setting errno.
- * 
- * \b Example
- * \code
- * #define IMU_PORT 1
- * 
+ *
+ * \b Example
+ * \code
+ * #define IMU_PORT 1
+ *
  * void opcontrol() {
  *   while (true) {
  *     if(controller_get_digital(CONTROLLER_MASTER, E_CONTROLLER_DIGITAL_X)){
@@ -798,11 +790,11 @@
  * 				 Target value for the rotation value to be set to
  * \return 1 if the operation was successful or PROS_ERR if the operation
  * failed, setting errno.
- * 
- * \b Example
- * \code
- * #define IMU_PORT 1
- * 
+ *
+ * \b Example
+ * \code
+ * #define IMU_PORT 1
+ *
  * void opcontrol() {
  *   while (true) {
  *     if(controller_get_digital(CONTROLLER_MASTER, E_CONTROLLER_DIGITAL_X)){
@@ -818,7 +810,7 @@
 /**
  * Sets the current reading of the Inertial Sensor's heading to target value
  * Target will default to 360 if above 360 and default to 0 if below 0.
- * 
+ *
  * This function uses the following values of errno when an error state is
  * reached:
  * ENXIO - The given value is not within the range of V5 ports (1-21).
@@ -831,11 +823,11 @@
  * 				 Target value for the heading value to be set to
  * \return 1 if the operation was successful or PROS_ERR if the operation
  * failed, setting errno.
- * 
- * \b Example
- * \code
- * #define IMU_PORT 1
- * 
+ *
+ * \b Example
+ * \code
+ * #define IMU_PORT 1
+ *
  * void opcontrol() {
  *   while (true) {
  *     if(controller_get_digital(CONTROLLER_MASTER, E_CONTROLLER_DIGITAL_X)){
@@ -851,7 +843,7 @@
 /**
  * Sets the current reading of the Inertial Sensor's pitch to target value
  * Will default to +/- 180 if target exceeds +/- 180.
- * 
+ *
  * This function uses the following values of errno when an error state is
  * reached:
  * ENXIO - The given value is not within the range of V5 ports (1-21).
@@ -864,11 +856,11 @@
  * 				 Target value for the pitch value to be set to
  * \return 1 if the operation was successful or PROS_ERR if the operation
  * failed, setting errno.
- * 
- * \b Example
- * \code
- * #define IMU_PORT 1
- * 
+ *
+ * \b Example
+ * \code
+ * #define IMU_PORT 1
+ *
  * void opcontrol() {
  *   while (true) {
  *     if(controller_get_digital(CONTROLLER_MASTER, E_CONTROLLER_DIGITAL_X)){
@@ -884,7 +876,7 @@
 /**
  * Sets the current reading of the Inertial Sensor's roll to target value
  * Will default to +/- 180 if target exceeds +/- 180.
- * 
+ *
  * This function uses the following values of errno when an error state is
  * reached:
  * ENXIO - The given value is not within the range of V5 ports (1-21).
@@ -897,11 +889,11 @@
  * 				 Target value for the roll value to be set to
  * \return 1 if the operation was successful or PROS_ERR if the operation
  * failed, setting errno.
- * 
- * \b Example
- * \code
- * #define IMU_PORT 1
- * 
+ *
+ * \b Example
+ * \code
+ * #define IMU_PORT 1
+ *
  * void opcontrol() {
  *   while (true) {
  *     if(controller_get_digital(CONTROLLER_MASTER, E_CONTROLLER_DIGITAL_X)){
@@ -917,7 +909,7 @@
 /**
  * Sets the current reading of the Inertial Sensor's yaw to target value
  * Will default to +/- 180 if target exceeds +/- 180.
- * 
+ *
  * This function uses the following values of errno when an error state is
  * reached:
  * ENXIO - The given value is not within the range of V5 ports (1-21).
@@ -930,11 +922,11 @@
  * 				 Target value for the yaw value to be set to
  * \return 1 if the operation was successful or PROS_ERR if the operation
  * failed, setting errno.
- * 
+ *
  * \b Example
  * \code
  * #define IMU_PORT 1void opcontrol() {
- * 
+ *
  * while (true) {
  *   if(controller_get_digital(CONTROLLER_MASTER, E_CONTROLLER_DIGITAL_X)){
  *     imu_set_yaw(IMU_PORT, 45);
