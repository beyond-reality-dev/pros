--- conflicted
+++ resolved
@@ -287,13 +287,8 @@
 	 * \return The raw accelerometer values. If the operation failed, all the
 	 * structure's members are filled with PROS_ERR_F and errno is set.
 	 */
-<<<<<<< HEAD
 	virtual pros::gps_accel_s_t get_accel() const;
 
-=======
-	virtual pros::c::gps_accel_s_t get_accel() const;
-///@}
->>>>>>> 84fecedf
 };  // Gps Class
 }
 
