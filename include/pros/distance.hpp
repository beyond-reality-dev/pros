/**
 * \file pros/distance.hpp
 * \ingroup cpp-distance
 *
 * Contains prototypes for the V5 Distance Sensor-related functions.
 *
 * Visit https://pros.cs.purdue.edu/v5/tutorials/topical/distance.html to learn
 * more.
 *
 * This file should not be modified by users, since it gets replaced whenever
 * a kernel upgrade occurs.
 *
 * \copyright (c) 2017-2022, Purdue University ACM SIGBots.
 *
 * This Source Code Form is subject to the terms of the Mozilla Public
 * License, v. 2.0. If a copy of the MPL was not distributed with this
 * file, You can obtain one at http://mozilla.org/MPL/2.0/.
 * 
 * \defgroup cpp-distance VEX Distance Sensor C++ API
 */

#ifndef _PROS_DISTANCE_HPP_
#define _PROS_DISTANCE_HPP_

#include <cstdint>

#include "pros/distance.h"

namespace pros {
inline namespace v5 {
<<<<<<< HEAD

=======
>>>>>>> a47642e0
/**
 * \ingroup cpp-distance
 */
class Distance {
	/**
	 * \addtogroup cpp-distance
	 *  @{
 	*/
	public:
	/**
	 * Creates a Distance Sensor object for the given port.
	 *
	 * This function uses the following values of errno when an error state is
	 * reached:
	 * ENXIO - The given value is not within the range of V5 ports (1-21).
	 * ENODEV - The port cannot be configured as a Distance Sensor
	 *
	 * \param port
	 *        The V5 port number from 1-21
	 */
	explicit Distance(const std::uint8_t port);

	/**
	 * Get the currently measured distance from the sensor in mm
	 *
	 * This function uses the following values of errno when an error state is
	 * reached:
	 * ENXIO - The given value is not within the range of V5 ports (1-21).
	 * ENODEV - The port cannot be configured as an Distance Sensor
	 *
	 * \return The distance value or PROS_ERR if the operation failed, setting
	 * errno.
	 */
	virtual std::int32_t get();

	/**
	 * Get the confidence in the distance reading
	 *
	 * This is a value that has a range of 0 to 63. 63 means high confidence,
	 * lower values imply less confidence. Confidence is only available
	 * when distance is > 200mm.
	 *
	 * This function uses the following values of errno when an error state is
	 * reached:
	 * ENXIO - The given value is not within the range of V5 ports (1-21).
	 * ENODEV - The port cannot be configured as an Distance Sensor
	 *
	 * \return The confidence value or PROS_ERR if the operation failed, setting
	 * errno.
	 */
	virtual std::int32_t get_confidence();

	/**
	 * Get the current guess at relative object size
	 *
	 * This is a value that has a range of 0 to 400.
	 * A 18" x 30" grey card will return a value of approximately 75
	 * in typical room lighting.
	 *
	 * This function uses the following values of errno when an error state is
	 * reached:
	 * ENXIO - The given value is not within the range of V5 ports (1-21).
	 * ENODEV - The port cannot be configured as an Distance Sensor
	 *
	 * \return The size value or PROS_ERR if the operation failed, setting
	 * errno.
	 */
	virtual std::int32_t get_object_size();

	/**
	 * Get the object velocity in m/s
	 *
	 * This function uses the following values of errno when an error state is
	 * reached:
	 * ENXIO - The given value is not within the range of V5 ports (1-21).
	 * ENODEV - The port cannot be configured as an Distance Sensor
	 *
	 * \return The velocity value or PROS_ERR if the operation failed, setting
	 * errno.
	 */
	virtual double get_object_velocity();

	/**
	 * Gets the port number of the distance sensor.
	 *
	 * \return The distance sensor's port number.
	 */
	std::uint8_t get_port();

	private:
	const std::uint8_t _port;
	///@}
};

}
}  // namespace pros

#endif<|MERGE_RESOLUTION|>--- conflicted
+++ resolved
@@ -28,10 +28,6 @@
 
 namespace pros {
 inline namespace v5 {
-<<<<<<< HEAD
-
-=======
->>>>>>> a47642e0
 /**
  * \ingroup cpp-distance
  */
