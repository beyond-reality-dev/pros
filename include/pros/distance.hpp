/**
 * \file pros/distance.hpp
 * \ingroup cpp-distance
 *
 * Contains prototypes for the V5 Distance Sensor-related functions.
 *
 * Visit https://pros.cs.purdue.edu/v5/tutorials/topical/distance.html to learn
 * more.
 *
 * This file should not be modified by users, since it gets replaced whenever
 * a kernel upgrade occurs.
 *
 * \copyright (c) 2017-2022, Purdue University ACM SIGBots.
 *
 * This Source Code Form is subject to the terms of the Mozilla Public
 * License, v. 2.0. If a copy of the MPL was not distributed with this
 * file, You can obtain one at http://mozilla.org/MPL/2.0/.
 * 
 * \defgroup cpp-distance VEX Distance Sensor C++ API
 */

#ifndef _PROS_DISTANCE_HPP_
#define _PROS_DISTANCE_HPP_

#include <cstdint>

#include "pros/distance.h"

namespace pros {
<<<<<<< HEAD
inline namespace v5 {

=======
/**
 * \ingroup cpp-distance
 */
>>>>>>> b2f6a272
class Distance {
	/**
	 * \addtogroup cpp-distance
	 *  @{
 	*/
	public:
	/**
	 * Creates a Distance Sensor object for the given port.
	 *
	 * This function uses the following values of errno when an error state is
	 * reached:
	 * ENXIO - The given value is not within the range of V5 ports (1-21).
	 * ENODEV - The port cannot be configured as a Distance Sensor
	 *
	 * \param port
	 *        The V5 port number from 1-21
	 */
	explicit Distance(const std::uint8_t port);

	/**
	 * Get the currently measured distance from the sensor in mm
	 *
	 * This function uses the following values of errno when an error state is
	 * reached:
	 * ENXIO - The given value is not within the range of V5 ports (1-21).
	 * ENODEV - The port cannot be configured as an Distance Sensor
	 *
	 * \return The distance value or PROS_ERR if the operation failed, setting
	 * errno.
	 */
	virtual std::int32_t get();

	/**
	 * Get the confidence in the distance reading
	 *
	 * This is a value that has a range of 0 to 63. 63 means high confidence,
	 * lower values imply less confidence. Confidence is only available
	 * when distance is > 200mm.
	 *
	 * This function uses the following values of errno when an error state is
	 * reached:
	 * ENXIO - The given value is not within the range of V5 ports (1-21).
	 * ENODEV - The port cannot be configured as an Distance Sensor
	 *
	 * \return The confidence value or PROS_ERR if the operation failed, setting
	 * errno.
	 */
	virtual std::int32_t get_confidence();

	/**
	 * Get the current guess at relative object size
	 *
	 * This is a value that has a range of 0 to 400.
	 * A 18" x 30" grey card will return a value of approximately 75
	 * in typical room lighting.
	 *
	 * This function uses the following values of errno when an error state is
	 * reached:
	 * ENXIO - The given value is not within the range of V5 ports (1-21).
	 * ENODEV - The port cannot be configured as an Distance Sensor
	 *
	 * \return The size value or PROS_ERR if the operation failed, setting
	 * errno.
	 */
	virtual std::int32_t get_object_size();

	/**
	 * Get the object velocity in m/s
	 *
	 * This function uses the following values of errno when an error state is
	 * reached:
	 * ENXIO - The given value is not within the range of V5 ports (1-21).
	 * ENODEV - The port cannot be configured as an Distance Sensor
	 *
	 * \return The velocity value or PROS_ERR if the operation failed, setting
	 * errno.
	 */
	virtual double get_object_velocity();

	/**
	 * Gets the port number of the distance sensor.
	 *
	 * \return The distance sensor's port number.
	 */
	std::uint8_t get_port();

	private:
	const std::uint8_t _port;
	///@}
};

}
}  // namespace pros

#endif<|MERGE_RESOLUTION|>--- conflicted
+++ resolved
@@ -27,14 +27,10 @@
 #include "pros/distance.h"
 
 namespace pros {
-<<<<<<< HEAD
 inline namespace v5 {
-
-=======
 /**
  * \ingroup cpp-distance
  */
->>>>>>> b2f6a272
 class Distance {
 	/**
 	 * \addtogroup cpp-distance
