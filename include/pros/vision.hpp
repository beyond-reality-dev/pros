--- conflicted
+++ resolved
@@ -29,13 +29,11 @@
 #include <cstdint>
 
 namespace pros {
-<<<<<<< HEAD
 inline namespace v5 {
-=======
+  
 /**
  * \ingroup cpp-vision
  */
->>>>>>> b2f6a272
 class Vision {
 	/**
 	 * \addtogroup cpp-vision
