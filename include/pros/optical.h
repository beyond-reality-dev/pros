--- conflicted
+++ resolved
@@ -40,12 +40,10 @@
  * \ingroup c-optical
  */
 
-<<<<<<< HEAD
 /**
  * \addtogroup c-optical
  *  @{
  */
-=======
 typedef enum optical_direction_e { 
 	NO_GESTURE = 0, 
 	UP = 1, 
@@ -54,7 +52,6 @@
 	LEFT = 4, 
 	ERROR = PROS_ERR 
 } optical_direction_e_t;
->>>>>>> ddb003ac
 
 /**
  * \enum optical_direction_e_t
